--- conflicted
+++ resolved
@@ -1,32 +1,3 @@
-<<<<<<< HEAD
-# dependencies
-**/node_modules
-/.pnp
-.pnp.js
-**/package-lock.json
-**/.pipelines
-
-# testing
-/coverage
-/compiledTests
-
-# production
-/dist
-
-# misc
-.DS_Store
-.env.local
-.env.development.local
-.env.test.local
-.env.production.local
-
-npm-debug.log*
-yarn-debug.log*
-yarn-error.log*
-
-.vscode
-
-=======
 # dependencies
 **/node_modules
 /.pnp
@@ -53,5 +24,4 @@
 
 .vscode
 
->>>>>>> 80d692a2
 *.tgz